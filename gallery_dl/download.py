# -*- coding: utf-8 -*-

# Copyright 2015 Mike Fährmann
#
# This program is free software; you can redistribute it and/or modify
# it under the terms of the GNU General Public License version 2 as
# published by the Free Software Foundation.

import os
import sys
import importlib
from . import extractor
from .extractor.common import Message
from . import config

class DownloadManager():

    def __init__(self, opts):
        self.opts = opts
        self.modules = {}
<<<<<<< HEAD
=======
        self.extractors = ExtractorFinder()
>>>>>>> 5ae3dd84

    def add(self, url):
        job = DownloadJob(self, url)
        job.run()

    def get_downloader_module(self, scheme):
        """Return a downloader module suitable for 'scheme'"""
        module = self.modules.get(scheme)
        if module is None:
            module = importlib.import_module(".downloader."+scheme, __package__)
            self.modules[scheme] = module
        return module

    def get_base_directory(self):
        """Return the base-destination-directory for downloads"""
        if self.opts.dest:
            return self.opts.dest
        else:
            return config.get(("base-directory",), default="/tmp/")


class DownloadJob():

    def __init__(self, mngr, url):
        self.mngr = mngr
        self.extractor, self.info = extractor.find(url, mngr.config)
        if self.extractor is None:
            return
        self.directory = mngr.get_base_directory()
        self.downloaders = {}
        self.filename_fmt = config.get(
            ("extractor", self.info["category"], "filename"),
            default=self.info["filename"]
        )
        segments = config.get(
            ("extractor", self.info["category"], "directory"),
            default=self.info["directory"]
        )
        self.directory_fmt = os.path.join(*segments)

    def run(self):
        """Execute/Run the download job"""
        if self.extractor is None:
            return # TODO: error msg

        for msg in self.extractor:
            if msg[0] == Message.Url:
                self.download(msg)

            elif msg[0] == Message.Headers:
                self.get_downloader("http:").set_headers(msg[1])

            elif msg[0] == Message.Cookies:
                self.get_downloader("http:").set_cookies(msg[1])

            elif msg[0] == Message.Directory:
                self.set_directory(msg)

            elif msg[0] == Message.Version:
                if msg[1] != 1:
                    raise "unsupported message-version ({}, {})".format(
                        self.info.category, msg[1]
                    )
                # TODO: support for multiple message versions

    def download(self, msg):
        """Download the resource specified in 'msg'"""
        _, url, metadata = msg
        filename = self.filename_fmt.format(**metadata)
        path = os.path.join(self.directory, filename)
        if os.path.exists(path):
            self.print_skip(path)
            return
        downloader = self.get_downloader(url)
        self.print_start(path)
        tries = downloader.download(url, path)
        self.print_success(path, tries)

    def set_directory(self, msg):
        """Set and create the target directory for downloads"""
        self.directory = os.path.join(
            self.mngr.get_base_directory(),
            self.directory_fmt.format(**msg[1])
        )
        os.makedirs(self.directory, exist_ok=True)

    def get_downloader(self, url):
        """Return, and possibly construct, a downloader suitable for 'url'"""
        pos = url.find(":")
        scheme = url[:pos] if pos != -1 else "http"
        if scheme == "https":
            scheme = "http"
        downloader = self.downloaders.get(scheme)
        if downloader is None:
            module = self.mngr.get_downloader_module(scheme)
            downloader = module.Downloader()
            self.downloaders[scheme] = downloader
        return downloader

    @staticmethod
    def print_start(path):
        """Print a message indicating the start of a download"""
        print(path, end="")
        sys.stdout.flush()

    @staticmethod
    def print_skip(path):
        """Print a message indicating that a download has been skipped"""
        print("\033[2m", path, "\033[0m", sep="")

    @staticmethod
    def print_success(path, tries):
        """Print a message indicating the completion of a download"""
        if tries == 0:
            print("\r", end="")
<<<<<<< HEAD
        print("\r\033[1;32m", path, "\033[0m", sep="")
=======
        print("\r\033[1;32m", path, "\033[0m", sep="")


class ExtractorFinder():

    def get_for_url(self, url):
        """Get an extractor-instance suitable for 'url'"""
        name, match = self.find_pattern_match(url)
        if match:
            module = importlib.import_module(".extractor." + name, __package__)
            klass = getattr(module, module.info["extractor"])
            return klass(match), module.info
        else:
            print("no suitable extractor found")
            return None, None

    def find_pattern_match(self, url):
        """Find a pattern that matches 'url' and return the (category,match) tuple"""
        for category in config.get(("extractor",)):
            patterns = config.get(("extractor", category, "pattern"), default=[])
            for pattern in patterns:
                match = re.match(pattern, url)
                if match:
                    return category, match
        for category, info in self.extractor_metadata():
            for pattern in info["pattern"]:
                match = re.match(pattern, url)
                if match:
                    return category, match
        return None, None

    def extractor_metadata(self):
        """Yield all extractor-name, -metadata tuples"""
        path = os.path.join(os.path.dirname(__file__), "extractor")
        for name in os.listdir(path):
            extractor_path = os.path.join(path, name)
            info = self.get_info_dict(extractor_path)
            if info is not None:
                yield os.path.splitext(name)[0], info

    @staticmethod
    def get_info_dict(extractor_path):
        """Get info-/metadata-dictionary for an extractor"""
        try:
            with open(extractor_path) as file:
                for _ in range(30):
                    line = next(file)
                    if line.startswith("info ="):
                        break
                else:
                    return None

                info = [line[6:]]
                for line in file:
                    info.append(line)
                    if line.startswith("}"):
                        break
        except (StopIteration, OSError):
            return None
        return eval("".join(info))
>>>>>>> 5ae3dd84
<|MERGE_RESOLUTION|>--- conflicted
+++ resolved
@@ -18,10 +18,6 @@
     def __init__(self, opts):
         self.opts = opts
         self.modules = {}
-<<<<<<< HEAD
-=======
-        self.extractors = ExtractorFinder()
->>>>>>> 5ae3dd84
 
     def add(self, url):
         job = DownloadJob(self, url)
@@ -137,67 +133,4 @@
         """Print a message indicating the completion of a download"""
         if tries == 0:
             print("\r", end="")
-<<<<<<< HEAD
-        print("\r\033[1;32m", path, "\033[0m", sep="")
-=======
-        print("\r\033[1;32m", path, "\033[0m", sep="")
-
-
-class ExtractorFinder():
-
-    def get_for_url(self, url):
-        """Get an extractor-instance suitable for 'url'"""
-        name, match = self.find_pattern_match(url)
-        if match:
-            module = importlib.import_module(".extractor." + name, __package__)
-            klass = getattr(module, module.info["extractor"])
-            return klass(match), module.info
-        else:
-            print("no suitable extractor found")
-            return None, None
-
-    def find_pattern_match(self, url):
-        """Find a pattern that matches 'url' and return the (category,match) tuple"""
-        for category in config.get(("extractor",)):
-            patterns = config.get(("extractor", category, "pattern"), default=[])
-            for pattern in patterns:
-                match = re.match(pattern, url)
-                if match:
-                    return category, match
-        for category, info in self.extractor_metadata():
-            for pattern in info["pattern"]:
-                match = re.match(pattern, url)
-                if match:
-                    return category, match
-        return None, None
-
-    def extractor_metadata(self):
-        """Yield all extractor-name, -metadata tuples"""
-        path = os.path.join(os.path.dirname(__file__), "extractor")
-        for name in os.listdir(path):
-            extractor_path = os.path.join(path, name)
-            info = self.get_info_dict(extractor_path)
-            if info is not None:
-                yield os.path.splitext(name)[0], info
-
-    @staticmethod
-    def get_info_dict(extractor_path):
-        """Get info-/metadata-dictionary for an extractor"""
-        try:
-            with open(extractor_path) as file:
-                for _ in range(30):
-                    line = next(file)
-                    if line.startswith("info ="):
-                        break
-                else:
-                    return None
-
-                info = [line[6:]]
-                for line in file:
-                    info.append(line)
-                    if line.startswith("}"):
-                        break
-        except (StopIteration, OSError):
-            return None
-        return eval("".join(info))
->>>>>>> 5ae3dd84
+        print("\r\033[1;32m", path, "\033[0m", sep="")